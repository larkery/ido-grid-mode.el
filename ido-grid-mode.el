--- conflicted
+++ resolved
@@ -489,7 +489,8 @@
          (and (stringp ido-common-match-string)
               (> (length ido-common-match-string) (length name))
               (substring ido-common-match-string (length name)))))
-<<<<<<< HEAD
+    (when igm-prefix
+      (add-face-text-property 0 (length igm-prefix) 'ido-grid-mode-prefix nil igm-prefix))
 
     (let ((ido-grid-mode-max-rows    (if igm-collapsed 1 ido-grid-mode-max-rows))
           (ido-grid-mode-min-rows    (if igm-collapsed 1 ido-grid-mode-min-rows))
@@ -502,15 +503,6 @@
            (igm-exact-match)
            (igm-grid name)
            )))))
-=======
-    (when igm-prefix
-      (add-face-text-property 0 (length igm-prefix) 'ido-grid-mode-prefix nil igm-prefix))
-    (igm-pad-missing-rows
-     (or (igm-no-matches)
-         (igm-incomplete-regexp)
-         (igm-exact-match)
-         (igm-grid name)))))
->>>>>>> 34cc9539
 
 (defun ido-grid-mode-count ()
   "For use in `ido-grid-mode-first-line'. Counts matches, and tells you how many you can see in the grid."
@@ -658,19 +650,9 @@
   (setf igm-collapsed ido-grid-mode-start-collapsed)
 
   (dolist (k ido-grid-mode-keys)
-<<<<<<< HEAD
-    (case k
-      ('tab (setq ido-cannot-complete-command 'igm-tab))
-      ('backtab (define-key ido-completion-map (kbd "<backtab>") #'igm-previous))
-      ('left    (define-key ido-completion-map (kbd "<left>")    #'igm-left))
-      ('right   (define-key ido-completion-map (kbd "<right>")   #'igm-right))
-      ('up      (define-key ido-completion-map (kbd "<up>")      #'igm-up))
-      ('down    (define-key ido-completion-map (kbd "<down>")    #'igm-down))
-      ('C-n     (define-key ido-completion-map (kbd "C-n")       #'igm-next-page))
-      ('C-p     (define-key ido-completion-map (kbd "C-p")       #'igm-previous-page))
-=======
+
     (pcase k
-      (`tab (setq ido-cannot-complete-command 'igm-next))
+      (`tab (setq ido-cannot-complete-command 'igm-tab))
       (`backtab (define-key ido-completion-map (kbd "<backtab>") #'igm-previous))
       (`left    (define-key ido-completion-map (kbd "<left>")    #'igm-left))
       (`right   (define-key ido-completion-map (kbd "<right>")   #'igm-right))
@@ -678,7 +660,6 @@
       (`down    (define-key ido-completion-map (kbd "<down>")    #'igm-down))
       (`C-n     (define-key ido-completion-map (kbd "C-n")       #'igm-next-page))
       (`C-p     (define-key ido-completion-map (kbd "C-p")       #'igm-previous-page))
->>>>>>> 34cc9539
       )))
 
 ;; this could be done with advice - is advice better?
